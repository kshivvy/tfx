--- conflicted
+++ resolved
@@ -13,15 +13,9 @@
 # limitations under the License.
 """TFX statistics_gen executor."""
 import os
-from typing import Any, Dict, List, Text, Union, Tuple
+from typing import Any, Dict, List, Text
 
-<<<<<<< HEAD
-import absl
-import apache_beam as beam
-import tensorflow as tf
-=======
 from absl import logging
->>>>>>> d24dbf78
 from tensorflow_data_validation.api import stats_api
 from tensorflow_data_validation.statistics import stats_options as options
 
@@ -51,7 +45,7 @@
 _TELEMETRY_DESCRIPTORS = ['StatisticsGen']
 
 
-class Executor(base_executor.FuseableBeamExecutor):
+class Executor(base_executor.BaseExecutor):
   """Computes statistics over input training data for example validation.
 
   The StatisticsGen component generates features statistics and random samples
@@ -61,92 +55,6 @@
   To include StatisticsGen in a TFX pipeline, configure your pipeline similar to
   https://github.com/tensorflow/tfx/blob/master/tfx/examples/chicago_taxi_pipeline/taxi_pipeline_simple.py#L75.
   """
-
-  def beam_io_signature(self, input_dict: Dict[Text, List[types.Artifact]],
-                        output_dict: Dict[Text, List[types.Artifact]],
-                        exec_properties: Dict[Text, Union[int, float, Text]]
-                        ) -> Tuple[Dict[Text, type], Dict[Text, type]]:
-    input_signature = {}
-    output_signature = {}
-
-    for artifact in input_dict[EXAMPLES_KEY]:
-      for split in artifact_utils.decode_split_names(artifact.split_names):
-        input_signature[(EXAMPLES_KEY, split)] = tf.train.Example
-        output_signature[(STATISTICS_KEY, split)] = tf.train.Example
-
-    return input_signature, output_signature
-
-  def read_inputs(self, pipeline: beam.Pipeline,
-                  input_dict: Dict[Text, List[types.Artifact]],
-                  output_dict: Dict[Text, List[types.Artifact]],
-                  exec_properties: Dict[Text, Union[int, float, Text]]
-                  ) -> Dict[Text, beam.pvalue.PCollection]:
-    inputs = {}
-    for artifact in input_dict[EXAMPLES_KEY]:
-      for split in artifact_utils.decode_split_names(artifact.split_names):
-        uri = os.path.join(artifact.uri, split)
-        absl.logging.info('Generating statistics for split {}'.format(split))
-        input_uri = io_utils.all_files_pattern(uri)
-        input_tfxio = tf_example_record.TFExampleRecord(
-            file_pattern=input_uri,
-            telemetry_descriptors=_TELEMETRY_DESCRIPTORS)
-
-        inputs[(EXAMPLES_KEY, split)] = (pipeline
-                       | 'TFXIORead[{}]'.format(split)
-                       >> input_tfxio.BeamSource())
-    return inputs
-
-  def run_component(self, pipeline: beam.Pipeline,
-                    beam_inputs: Dict[Text, beam.pvalue.PCollection],
-                    input_dict: Dict[Text, List[types.Artifact]],
-                    output_dict: Dict[Text, List[types.Artifact]],
-                    exec_properties: Dict[Text, Union[int, float, Text]]
-                    ) -> Dict[Text, beam.pvalue.PCollection]:
-    self._log_startup(input_dict, output_dict, exec_properties)
-
-    self.stats_options = options.StatsOptions()
-    if STATS_OPTIONS_JSON_KEY in exec_properties:
-      stats_options_json = exec_properties[STATS_OPTIONS_JSON_KEY]
-      if stats_options_json:
-        # TODO(b/150802589): Move jsonable interface to tfx_bsl and use
-        # json_utils
-        self.stats_options = options.StatsOptions.from_json(stats_options_json)
-    if input_dict.get(SCHEMA_KEY):
-      if self.stats_options.schema:
-        raise ValueError('A schema was provided as an input and the '
-                         'stats_options exec_property also contains a schema '
-                         'value. At most one of these may be set.')
-      else:
-        schema = io_utils.SchemaReader().read(
-            io_utils.get_only_uri_in_dir(
-                artifact_utils.get_single_uri(input_dict[SCHEMA_KEY])))
-        self.stats_options.schema = schema
-
-    outputs = {}
-    for artifact in input_dict[EXAMPLES_KEY]:
-      for split in artifact_utils.decode_split_names(artifact.split_names):
-        outputs[(STATISTICS_KEY, split)] = (
-            beam_inputs[(EXAMPLES_KEY, split)]
-            | 'GenerateStatistics[{}]'.format(split)
-            >> stats_api.GenerateStatistics(self.stats_options))
-    return outputs
-
-  def write_outputs(self, pipeline: beam.Pipeline,
-                    beam_outputs: Dict[Text, beam.pvalue.PCollection],
-                    input_dict: Dict[Text, List[types.Artifact]],
-                    output_dict: Dict[Text, List[types.Artifact]],
-                    exec_properties: Dict[Text, Union[int, float, Text]]
-                    ) -> None:
-    for artifact in input_dict[EXAMPLES_KEY]:
-      for split in artifact_utils.decode_split_names(artifact.split_names):
-        output_uri = artifact_utils.get_split_uri(output_dict[STATISTICS_KEY],
-                                                  split)
-        output_path = os.path.join(output_uri, _DEFAULT_FILE_NAME)
-        _ = (beam_outputs[(STATISTICS_KEY, split)]
-             | 'WriteStatsOutput[{}]'.format(split)
-             >> stats_api.WriteStatisticsToTFRecord(output_path))
-        absl.logging.info('Statistics for split {} written to {}.'.format(
-            split, output_uri))
 
   def Do(self, input_dict: Dict[Text, List[types.Artifact]],
          output_dict: Dict[Text, List[types.Artifact]],
@@ -177,15 +85,6 @@
     Returns:
       None
     """
-<<<<<<< HEAD
-    with self._make_beam_pipeline() as p:
-      beam_inputs = self.read_inputs(
-          p, input_dict, output_dict, exec_properties)
-      beam_outputs = self.run_component(
-          p, beam_inputs, input_dict, output_dict, exec_properties)
-      self.write_outputs(
-          p, beam_outputs, input_dict, output_dict, exec_properties)
-=======
     self._log_startup(input_dict, output_dict, exec_properties)
 
     # Load and deserialize exclude splits from execution properties.
@@ -248,5 +147,4 @@
             | 'WriteStatsOutput[%s]' % split >>
             stats_api.WriteStatisticsToTFRecord(output_path))
         logging.info('Statistics for split %s written to %s.', split,
-                     output_uri)
->>>>>>> d24dbf78
+                     output_uri)